--- conflicted
+++ resolved
@@ -467,7 +467,6 @@
     name: string | undefined,
     context: PlaylistContext,
   ) => post('/spotify/playlist/create', { playlistId: id, name, ...context }),
-<<<<<<< HEAD
   getTrackDetails: (ids: string[]) => get<Track[]>(`/track/${ids.join(',')}`),
   getTrackStats: (id: string) =>
     get<TrackStatsResponse | { code: 'NEVER_LISTENED' }>(`/track/${id}/stats`),
@@ -481,11 +480,9 @@
         count: number;
       }[];
     }>(`/track/${id}/rank`),
-=======
   blacklistArtist: (artistId: string) => post(`/artist/blacklist/${artistId}`),
   unblacklistArtist: (artistId: string) =>
     post(`/artist/unblacklist/${artistId}`),
->>>>>>> f73a5e8a
 };
 
 export const DEFAULT_ITEMS_TO_LOAD = 20;
