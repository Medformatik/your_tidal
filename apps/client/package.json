{
  "name": "@your_spotify/client",
<<<<<<< HEAD
  "version": "1.13.0",
=======
  "version": "1.13.1",
>>>>>>> 4031e914
  "private": true,
  "scripts": {
    "start": "DISABLE_ESLINT_PLUGIN=true react-scripts start",
    "build": "DISABLE_ESLINT_PLUGIN=true react-scripts build",
    "test": "react-scripts test",
    "eject": "react-scripts eject",
    "lint": "eslint src/ --ext .tsx,.ts",
    "typecheck": "tsc --noEmit"
  },
  "dependencies": {
    "@emotion/react": "^11.14.0",
    "@emotion/styled": "^11.14.0",
    "@mui/icons-material": "^6.4.8",
    "@mui/material": "^6.4.8",
    "@mui/system": "^6.4.8",
    "@mui/x-date-pickers": "^7.28.0",
    "@reduxjs/toolkit": "^2.7.0",
    "axios": "^1.9.0",
    "clsx": "^2.1.1",
    "date-fns": "^4.1.0",
    "react": "^19.1.0",
    "react-copy-to-clipboard": "^5.1.0",
    "react-dom": "^19.1.0",
    "react-infinite-scroll-component": "^6.1.0",
    "react-redux": "^9.2.0",
    "react-router-dom": "^7.5.2",
    "recharts": "^2.15.3",
    "redux": "^5.0.1"
  },
  "devDependencies": {
    "@types/node": "^22.15.2",
    "@types/react-copy-to-clipboard": "^5.0.7",
    "@types/react-date-range": "^1.4.10",
    "@types/react-dom": "^19.1.2",
    "@your_spotify/dev": "*",
    "react-scripts": "^5.0.1"
  },
  "browserslist": {
    "production": [
      ">0.2%",
      "not dead",
      "not op_mini all"
    ],
    "development": [
      "last 1 chrome version",
      "last 1 firefox version",
      "last 1 safari version"
    ]
  }
}<|MERGE_RESOLUTION|>--- conflicted
+++ resolved
@@ -1,10 +1,6 @@
 {
   "name": "@your_spotify/client",
-<<<<<<< HEAD
-  "version": "1.13.0",
-=======
   "version": "1.13.1",
->>>>>>> 4031e914
   "private": true,
   "scripts": {
     "start": "DISABLE_ESLINT_PLUGIN=true react-scripts start",
