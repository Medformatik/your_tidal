{
  "name": "@your_spotify/server",
<<<<<<< HEAD
  "version": "1.13.0",
=======
  "version": "1.13.1",
>>>>>>> 4031e914
  "private": true,
  "scripts": {
    "start": "node lib/index.js",
    "start:watch": "nodemon lib/index.js",
    "build": "tsc && cp -r src/public lib/",
    "build:watch": "tsc --watch",
    "dev": "nodemon src/index.ts",
    "migrate": "node ./lib/migrations.js",
    "lint": "eslint . --ext .js,.jsx,.ts,.tsx"
  },
  "dependencies": {
    "axios": "^1.9.0",
    "cookie-parser": "^1.4.5",
    "cors": "^2.8.5",
    "express": "^5.1.0",
    "express-basic-auth": "^1.2.1",
    "jsonwebtoken": "^9.0.2",
    "migrate": "^2.1.0",
    "mongodb": "^6.16.0",
    "mongoose": "^8.14.0",
    "morgan": "^1.10.0",
    "multer": "^1.4.5-lts.2",
    "prom-client": "^15.1.3",
    "uuid": "^11.1.0",
    "zod": "^3.24.3"
  },
  "devDependencies": {
    "@types/axios": "^0.14.0",
    "@types/cookie-parser": "^1.4.8",
    "@types/cors": "^2.8.17",
    "@types/express": "^5.0.1",
    "@types/jsonwebtoken": "^9.0.9",
    "@types/morgan": "^1.9.9",
    "@types/multer": "^1.4.12",
    "@types/node": "^22.15.2",
    "@types/uuid": "^10.0.0",
    "@your_spotify/dev": "*"
  }
}
<|MERGE_RESOLUTION|>--- conflicted
+++ resolved
@@ -1,46 +1,42 @@
-{
-  "name": "@your_spotify/server",
-<<<<<<< HEAD
-  "version": "1.13.0",
-=======
-  "version": "1.13.1",
->>>>>>> 4031e914
-  "private": true,
-  "scripts": {
-    "start": "node lib/index.js",
-    "start:watch": "nodemon lib/index.js",
-    "build": "tsc && cp -r src/public lib/",
-    "build:watch": "tsc --watch",
-    "dev": "nodemon src/index.ts",
-    "migrate": "node ./lib/migrations.js",
-    "lint": "eslint . --ext .js,.jsx,.ts,.tsx"
-  },
-  "dependencies": {
-    "axios": "^1.9.0",
-    "cookie-parser": "^1.4.5",
-    "cors": "^2.8.5",
-    "express": "^5.1.0",
-    "express-basic-auth": "^1.2.1",
-    "jsonwebtoken": "^9.0.2",
-    "migrate": "^2.1.0",
-    "mongodb": "^6.16.0",
-    "mongoose": "^8.14.0",
-    "morgan": "^1.10.0",
-    "multer": "^1.4.5-lts.2",
-    "prom-client": "^15.1.3",
-    "uuid": "^11.1.0",
-    "zod": "^3.24.3"
-  },
-  "devDependencies": {
-    "@types/axios": "^0.14.0",
-    "@types/cookie-parser": "^1.4.8",
-    "@types/cors": "^2.8.17",
-    "@types/express": "^5.0.1",
-    "@types/jsonwebtoken": "^9.0.9",
-    "@types/morgan": "^1.9.9",
-    "@types/multer": "^1.4.12",
-    "@types/node": "^22.15.2",
-    "@types/uuid": "^10.0.0",
-    "@your_spotify/dev": "*"
-  }
-}
+{
+  "name": "@your_spotify/server",
+  "version": "1.13.1",
+  "private": true,
+  "scripts": {
+    "start": "node lib/index.js",
+    "start:watch": "nodemon lib/index.js",
+    "build": "tsc && cp -r src/public lib/",
+    "build:watch": "tsc --watch",
+    "dev": "nodemon src/index.ts",
+    "migrate": "node ./lib/migrations.js",
+    "lint": "eslint . --ext .js,.jsx,.ts,.tsx"
+  },
+  "dependencies": {
+    "axios": "^1.9.0",
+    "cookie-parser": "^1.4.5",
+    "cors": "^2.8.5",
+    "express": "^5.1.0",
+    "express-basic-auth": "^1.2.1",
+    "jsonwebtoken": "^9.0.2",
+    "migrate": "^2.1.0",
+    "mongodb": "^6.16.0",
+    "mongoose": "^8.14.0",
+    "morgan": "^1.10.0",
+    "multer": "^1.4.5-lts.2",
+    "prom-client": "^15.1.3",
+    "uuid": "^11.1.0",
+    "zod": "^3.24.3"
+  },
+  "devDependencies": {
+    "@types/axios": "^0.14.0",
+    "@types/cookie-parser": "^1.4.8",
+    "@types/cors": "^2.8.17",
+    "@types/express": "^5.0.1",
+    "@types/jsonwebtoken": "^9.0.9",
+    "@types/morgan": "^1.9.9",
+    "@types/multer": "^1.4.12",
+    "@types/node": "^22.15.2",
+    "@types/uuid": "^10.0.0",
+    "@your_spotify/dev": "*"
+  }
+}