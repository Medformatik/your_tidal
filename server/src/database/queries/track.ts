--- conflicted
+++ resolved
@@ -1,10 +1,7 @@
 import { AlbumModel, InfosModel, TrackModel } from '../Models';
 import { User } from '../schemas/user';
-import { InfosModel } from '../Models';
 import { getGroupByDateProjection, getGroupingByTimeSplit } from './statsTools';
 import { Timesplit } from '../../tools/types';
-
-export const getTrackBySpotifyId = (id: string) => TrackModel.findOne({ id });
 
 export const getTracks = (tracksId: string[]) =>
   TrackModel.find({ id: { $in: tracksId } });
@@ -103,11 +100,7 @@
   InfosModel.find()
     .where({ owner: user._id, id: trackId })
     .limit(10)
-<<<<<<< HEAD
     .sort({ played_at: -1 });
-=======
-    .sort({ played_at: -1})
-  return res;
 
 export const getTrackBySpotifyId = (id: string) => TrackModel.findOne({ id });
 
@@ -147,5 +140,4 @@
     },
     { $addToSet: { blacklistedBy: 'artist' } },
   );
-};
->>>>>>> b766b08d
+};